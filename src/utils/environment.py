--- conflicted
+++ resolved
@@ -12,8 +12,6 @@
 
 from polysim.envs import AbstractControlledEnv
 from polymetis.utils.data_dir import get_full_path_to_urdf
-from torchcontrol.utils.tensor_utils import to_tensor
-
 from torchcontrol.utils.tensor_utils import to_tensor
 
 from utils.my_pybullet_utils import *
@@ -131,12 +129,8 @@
         log.info("loading urdf file: {}".format(abs_urdf_path))
         robot_id = sim.loadURDF(
             abs_urdf_path,          # might have to change this (different from the urdf from pybullet_data)
-<<<<<<< HEAD
-            basePosition=[0.4, -0.25, 0.6],
-=======
             basePosition=[0.5, 0.75, 0.7],
             baseOrientation=[0.0, 0.0, -0.707, 0.707],
->>>>>>> bea3d717
             useFixedBase=True,
             flags=p.URDF_USE_INERTIA_FROM_FILE,
         )
@@ -264,41 +258,13 @@
 
         return applied_torques
     
-    # def compute_forward_kinematics(self, joint_pos: List[float] = None):
-    #     """
-    #     Computes forward kinematics.
-
-    #     Warning:
-    #         Uses PyBullet forward kinematics by resetting to the given joint position (or, if not given,
-    #         the rest position). Therefore, drastically modifies simulation state!
-
-    #     Args:
-    #         joint_pos: Joint positions for which to compute forward kinematics.
-
-    #     Returns:
-    #         np.ndarray: 3-dimensional end-effector position
-
-    #         np.ndarray: 4-dimensional end-effector orientation as quaternion
-
-    #     """
-    #     if joint_pos != None:
-    #         log.warning(
-    #             "Resetting PyBullet simulation to given joint_pos to compute forward kinematics!"
-    #         )
-    #         self.reset(joint_pos)
-    #     link_state = self.sim.getLinkState(
-    #         self.robot_id,
-    #         self.ee_link_idx,
-    #         computeForwardKinematics=True,
-    #     )
-    #     ee_position = np.array(link_state[4])
-    #     ee_orient_quaternion = np.array(link_state[5])
-
-    #     return ee_position, ee_orient_quaternion
-
-    def compute_forward_kinematics(self, joint_pos: List[float]):
+    def compute_forward_kinematics(self, joint_pos: List[float] = None):
         """
         Computes forward kinematics.
+
+        Warning:
+            Uses PyBullet forward kinematics by resetting to the given joint position (or, if not given,
+            the rest position). Therefore, drastically modifies simulation state!
 
         Args:
             joint_pos: Joint positions for which to compute forward kinematics.
@@ -309,60 +275,6 @@
             np.ndarray: 4-dimensional end-effector orientation as quaternion
 
         """
-<<<<<<< HEAD
-        joint_positions = to_tensor(joint_pos)
-
-        result = self.robot_model.forward_kinematics(joint_positions)
-
-        ee_position = result[0].numpy()
-        ee_orient_quaternion = result[1].numpy()
-
-        return ee_position, ee_orient_quaternion
-    
-    # def compute_inverse_kinematics(
-    #     self, target_position: List[float], target_orientation: List[float] = None
-    # ):
-    #     """
-    #     Computes inverse kinematics.
-
-    #     Uses PyBullet to compute inverse kinematics.
-
-    #     Args:
-    #         target_position: 3-dimensional desired end-effector position.
-    #         target_orientation: 4-dimensional desired end-effector orientation as quaternion.
-
-    #     Returns:
-    #         np.ndarray: Joint position satisfying the given target end-effector position/orientation.
-
-    #     """
-    #     if isinstance(target_position, np.ndarray):
-    #         target_position = target_position.tolist()
-    #     if isinstance(target_orientation, np.ndarray):
-    #         target_orientation = target_orientation.tolist()
-    #     # ik_kwargs = dict(
-    #     #     bodyUniqueId=self.robot_id,
-    #     #     endEffectorLinkIndex=self.ee_link_idx,
-    #     #     targetPosition=target_position,
-    #     #     targetOrientation=target_orientation,
-    #     #     upperLimits=self.joint_limits_high.tolist(),
-    #     #     lowerLimits=self.joint_limits_low.tolist(),
-    #     # )
-    #     # if self.joint_damping is not None:
-    #     #     ik_kwargs["joint_damping"] = self.joint_damping.tolist()
-    #     desired_joint_pos = self.sim.calculateInverseKinematics(
-    #         bodyUniqueId=self.robot_id,
-    #         endEffectorLinkIndex=self.ee_link_idx,
-    #         targetPosition=target_position,
-    #         targetOrientation=target_orientation,
-    #         upperLimits=self.joint_limits_high.tolist(),
-    #         lowerLimits=self.joint_limits_low.tolist(),
-    #         jointDamping=self.joint_damping.tolist()if self.joint_damping is not None else None
-    #     )
-    #     return np.array(desired_joint_pos)
-
-    def compute_inverse_kinematics(
-        self, target_position: List[float], target_orientation: List[float]
-=======
         if joint_pos != None:
             # log.warning(
             #     "Resetting PyBullet simulation to given joint_pos to compute forward kinematics!"
@@ -402,7 +314,6 @@
 
     def compute_inverse_kinematics(
         self, target_position: List[float], target_orientation: List[float]=None
->>>>>>> bea3d717
     ):
         """
         Computes inverse kinematics.
@@ -419,15 +330,6 @@
             target_position = target_position.tolist()
         if isinstance(target_orientation, np.ndarray):
             target_orientation = target_orientation.tolist()
-<<<<<<< HEAD
-        
-        link_pos = to_tensor(target_position)
-        link_quat = to_tensor(target_orientation)
-
-        desired_joint_pos = self.robot_model.inverse_kinematics(link_pos, link_quat).numpy()
-
-        return desired_joint_pos
-=======
         # ik_kwargs = dict(
         #     bodyUniqueId=self.robot_id,
         #     endEffectorLinkIndex=self.ee_link_idx,
@@ -448,7 +350,6 @@
             jointDamping=self.joint_damping.tolist()if self.joint_damping is not None else None
         )
         return np.array(desired_joint_pos)
->>>>>>> bea3d717
     
     def compute_inverse_dynamics(
         self, joint_pos: np.ndarray, joint_vel: np.ndarray, joint_acc: np.ndarray
